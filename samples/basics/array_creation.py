--- conflicted
+++ resolved
@@ -19,17 +19,10 @@
 # The array will have a datashape. A datashape is a combination of the
 # shape and dtype concept found in numpy. Note that when creating from
 # a Python iterable, a datashape will be inferred.
-<<<<<<< HEAD
 print (a.dshape)
 
 b = blaze.array([1.2, 3.5, 5.1])
 print (b.dshape)
-=======
-print a.dshape
-
-b = blaze.array([1.2, 3.5, 5.1])
-print b.dshape
->>>>>>> 85941b17
 
 # Arrays can be bi-dimensional
 print_section('going 2d', spacing=1, underline='-')
@@ -42,17 +35,14 @@
 d = blaze.array([ [ [1, 2], [3, 4] ], [ [5, 6], [7, 8] ] ])
 
 print (d.dshape)
-<<<<<<< HEAD
-=======
 
 # --------------------------------------------------------------------
 
-print ('Arrays that are compressed in-memory')
+print_section ('building compressed in-memory arrays')
 
 # A compressed array (backed by BLZ):
 blz = blaze.array([1,2,3], caps={'compress': True})
 print (blz)
->>>>>>> 85941b17
 
 # --------------------------------------------------------------------
 
@@ -79,7 +69,4 @@
 
 # All ones
 h = blaze.ones('10, 10, float64')
-<<<<<<< HEAD
-print (h)
-=======
->>>>>>> 85941b17
+print (h)