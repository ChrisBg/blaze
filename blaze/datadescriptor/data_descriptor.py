from __future__ import absolute_import

__all__ = ['IDataDescriptor']

import abc
import ctypes
import contextlib

from blaze.error import StreamingDimensionError
from blaze.compute.strategy import current_strategy


class Capabilities:
    """
    A container for storing the different capabilities of the data descriptor.

    Parameters
    ----------
    immutable : bool
        True if the array cannot be updated/enlarged.
    deferred : bool
        True if the array is an expression of other arrays.
    persistent : bool
        True if the array persists on files between sessions.
    appendable : bool
        True if the array can be enlarged efficiently.

    """

    def __init__(self, immutable, deferred, persistent, appendable):
        self._caps = ['immutable', 'deferred', 'persistent', 'appendable']
        self.immutable = immutable
        self.deferred = deferred
        self.persistent = persistent
        self.appendable = appendable

    def __str__(self):
        caps = [attr+': '+str(getattr(self, attr)) for attr in self._caps]
        return "capabilities:" + "\n".join(caps)

        
class IDataDescriptor:
    """
    The Blaze data descriptor is an interface which exposes
    data to Blaze. The data descriptor doesn't implement math
    or any other kind of functions, its sole purpose is providing
    single and multi-dimensional data to Blaze via a data shape,
    and the indexing/iteration interfaces.

    Indexing and python iteration must always return data descriptors,
    this is the python interface to the data. A summary of the
    data access patterns for a data descriptor dd, in the
    0.3 version of blaze are:

     - descriptor integer indexing
            child_dd = dd[i, j, k]
     - slice indexing
            child_dd = dd[i:j]
     - descriptor outer/leading dimension iteration
            for child_dd in dd: do_something(child_dd)
     - memory access via dynd array (either using dynd library
       to process, or directly depending on the ABI of the dynd
       array object, which will be stabilized prior to dynd 1.0)

    The descriptor-based indexing methods operate only through the
    Python interface, JIT-compiled access should be done through
    processing the dynd type and corresponding array metadata.
    """
    __metaclass__ = abc.ABCMeta

    @abc.abstractproperty
    def dshape(self):
        """
        Returns the datashape for the data behind this datadescriptor.
        Every data descriptor implementation must provide a dshape.
        """
        # TODO: Does dshape make sense for a data descriptor? A data descriptor
        # may have a lower-level concept of a data type that corresponds to a
        # higher-level data shape. IMHO dshape should be on Array only
        raise NotImplementedError

    @abc.abstractproperty
<<<<<<< HEAD
    def capabilities(self):
        """A container for the different capabilities."""
=======
    def writable(self):
        """
        Returns True if the data is writable,
        False otherwise.
        """
        raise NotImplementedError

    @abc.abstractproperty
    def immutable(self):
        """
        Returns True if the data is immutable,
        False otherwise.
        """
        raise NotImplementedError

    #@abc.abstractproperty   # XXX should be there
    def appendable(self):
        """
        Returns True if the data is appendable,
        False otherwise.
        """
>>>>>>> d8be1327
        raise NotImplementedError

    def __len__(self):
        """
        The default implementation of __len__ is for the
        behavior of a streaming dimension, where the size
        of the dimension isn't known ahead of time.

        If a data descriptor knows its dimension size,
        it should implement __len__, and provide the size
        as an integer.
        """
        raise StreamingDimensionError('Cannot get the length of'
                        ' a streaming dimension')

    @abc.abstractmethod
    def __iter__(self):
        """
        This returns an iterator/generator which iterates over
        the outermost/leading dimension of the data. If the
        dimension is not also a stream, __len__ should also
        be implemented. The iterator must return data
        descriptors.
        """
        raise NotImplementedError

    @abc.abstractmethod
    def __getitem__(self, key):
        """
        This does integer/slice indexing, producing another
        data descriptor.
        """
        raise NotImplementedError

    #@abc.abstractmethod   # XXX should be there
    def append(self, values):
        """
        This allows appending values in the data descriptor.
        """
        return NotImplementedError

    @property
    def strategy(self):
        return current_strategy()

    def dynd_arr(self):
        """Concrete data descriptors must provide their array data
           as a dynd array, accessible via this method.
        """
        if self.is_concrete:
            raise NotImplementedError(('Data descriptor of type %s' +
                        ' claims to be concrete, but did not'
                        ' override dynd_arr()') % type(self))
        else:
            raise TypeError(('Data descriptor of type %s is not ' +
                        'concrete') % type(self))
<|MERGE_RESOLUTION|>--- conflicted
+++ resolved
@@ -80,32 +80,8 @@
         raise NotImplementedError
 
     @abc.abstractproperty
-<<<<<<< HEAD
     def capabilities(self):
         """A container for the different capabilities."""
-=======
-    def writable(self):
-        """
-        Returns True if the data is writable,
-        False otherwise.
-        """
-        raise NotImplementedError
-
-    @abc.abstractproperty
-    def immutable(self):
-        """
-        Returns True if the data is immutable,
-        False otherwise.
-        """
-        raise NotImplementedError
-
-    #@abc.abstractproperty   # XXX should be there
-    def appendable(self):
-        """
-        Returns True if the data is appendable,
-        False otherwise.
-        """
->>>>>>> d8be1327
         raise NotImplementedError
 
     def __len__(self):
