########################################################################
#
#       License: BSD
#       Created: September 10, 2010
#       Author:  Francesc Alted - francesc@continuum.io
#
########################################################################

from __future__ import absolute_import

"""Top level functions and classes.
"""

import sys
import os, os.path
import glob
import itertools as it
import numpy as np
import math
from .blz_ext import barray
from .btable import btable
from .bparams import bparams

if sys.version_info >= (3, 0):
    _inttypes = (int,)
    xrange = range
else:
    _inttypes = (int, long)

def open(rootdir, mode='a'):
    """
    open(rootdir, mode='a')

    Open a disk-based barray/btable.

    Parameters
    ----------
    rootdir : pathname (string)
        The directory hosting the barray/btable object.
    mode : the open mode (string)
        Specifies the mode in which the object is opened.  The supported
        values are:

          * 'r' for read-only
          * 'w' for emptying the previous underlying data
          * 'a' for allowing read/write on top of existing data

    Returns
    -------
    out : a barray/btable object

    """
    # Use the existence of __rootdirs__ to
    # distinguish between btable and barray
    if os.path.exists(os.path.join(rootdir, '__rootdirs__')):
        obj = btable(rootdir=rootdir, mode=mode)
    else:
        obj = barray(rootdir=rootdir, mode=mode)
    return obj


def fromiter(iterable, dtype, count, **kwargs):
    """
    fromiter(iterable, dtype, count, **kwargs)

    Create a barray/btable from an `iterable` object.

    Parameters
    ----------
    iterable : iterable object
        An iterable object providing data for the barray.
    dtype : numpy.dtype instance
        Specifies the type of the outcome object.
    count : int
        The number of items to read from iterable. If set to -1, means that
        the iterable will be used until exhaustion (not recommended, see note
        below).
    kwargs : list of parameters or dictionary
        Any parameter supported by the barray/btable constructors.

    Returns
    -------
    out : a barray/btable object

    Notes
    -----
    Please specify `count` to both improve performance and to save memory.  It
    allows `fromiter` to avoid looping the iterable twice (which is slooow).
    It avoids memory leaks to happen too (which can be important for large
    iterables).

    """
    _MAXINT_SIGNAL = 2**64

    # Check for a true iterable
    if not hasattr(iterable, "next"):
        iterable = iter(iterable)

    # Try to guess the final length
    expected = count
    if count == -1:
        # Try to guess the size of the iterable length
        if hasattr(iterable, "__length_hint__"):
            count = iterable.__length_hint__()
            expected = count
        else:
            # No guess
            count = _MAXINT_SIGNAL
            # If we do not have a hint on the iterable length then
            # create a couple of iterables and use the second when the
            # first one is exhausted (ValueError will be raised).
            iterable, iterable2 = it.tee(iterable)
            expected = 1000*1000   # 1 million elements

    # First, create the container
    expectedlen = kwargs.pop("expectedlen", expected)
    dtype = np.dtype(dtype)
    if dtype.kind == "V":
        # A btable
        obj = btable(np.array([], dtype=dtype),
                     expectedlen=expectedlen, **kwargs)
        chunklen = sum(obj.cols[name].chunklen
                       for name in obj.names) // len(obj.names)
    else:
        # A barray
        obj = barray(np.array([], dtype=dtype),
                     expectedlen=expectedlen, **kwargs)
        chunklen = obj.chunklen

    # Then fill it
    nread, blen = 0, 0
    while nread < count:
        if nread + chunklen > count:
            blen = count - nread
        else:
            blen = chunklen
        if count != _MAXINT_SIGNAL:
            chunk = np.fromiter(iterable, dtype=dtype, count=blen)
        else:
            try:
                chunk = np.fromiter(iterable, dtype=dtype, count=blen)
            except ValueError:
                # Positionate in second iterable
                iter2 = it.islice(iterable2, nread, None, 1)
                # We are reaching the end, use second iterable now
                chunk = np.fromiter(iter2, dtype=dtype, count=-1)
        obj.append(chunk)
        nread += len(chunk)
        # Check the end of the iterable
        if len(chunk) < chunklen:
            break
    obj.flush()
    return obj


def fill(shape, dflt=None, dtype=np.float, **kwargs):
    """
    fill(shape, dtype=float, dflt=None, **kwargs)

    Return a new barray object of given shape and type, filled with `dflt`.

    Parameters
    ----------
    shape : int
        Shape of the new array, e.g., ``(2,3)``.
    dflt : Python or NumPy scalar
        The value to be used during the filling process.  If None, values are
        filled with zeros.  Also, the resulting barray will have this value as
        its `dflt` value.
    dtype : data-type, optional
        The desired data-type for the array, e.g., `numpy.int8`.  Default is
        `numpy.float64`.
    kwargs : list of parameters or dictionary
        Any parameter supported by the barray constructor.

    Returns
    -------
    out : barray
        Array filled with `dflt` values with the given shape and dtype.

    See Also
    --------
    ones, zeros

    """

    dtype = np.dtype(dtype)
    if type(shape) in _inttypes + (float,):
        shape = (int(shape),)
    else:
        shape = tuple(shape)
        if len(shape) > 1:
            # Multidimensional shape.
            # The atom will have shape[1:] dims (+ the dtype dims).
            dtype = np.dtype((dtype.base, shape[1:]+dtype.shape))
    length = shape[0]

    # Create the container
    expectedlen = kwargs.pop("expectedlen", length)
    if dtype.kind == "V" and dtype.shape == ():
        raise ValueError("fill does not support btables objects")
    obj = barray([], dtype=dtype, dflt=dflt, expectedlen=expectedlen,
                 **kwargs)
    chunklen = obj.chunklen

    # Then fill it
    # We need an array for the defaults so as to keep the atom info
    dflt = np.array(obj.dflt, dtype=dtype)
    # Making strides=(0,) below is a trick to create the array fast and
    # without memory consumption
    chunk = np.ndarray(length, dtype=dtype, buffer=dflt, strides=(0,))
    obj.append(chunk)
    obj.flush()
    return obj


def zeros(shape, dtype=np.float, **kwargs):
    """
    zeros(shape, dtype=float, **kwargs)

    Return a new barray object of given shape and type, filled with zeros.

    Parameters
    ----------
    shape : int
        Shape of the new array, e.g., ``(2,3)``.
    dtype : data-type, optional
        The desired data-type for the array, e.g., `numpy.int8`.  Default is
        `numpy.float64`.
    kwargs : list of parameters or dictionary
        Any parameter supported by the barray constructor.

    Returns
    -------
    out : barray
        Array of zeros with the given shape and dtype.

    See Also
    --------
    fill, ones

    """
    dtype = np.dtype(dtype)
    return fill(shape=shape, dflt=np.zeros((), dtype), dtype=dtype, **kwargs)


def ones(shape, dtype=np.float, **kwargs):
    """
    ones(shape, dtype=float, **kwargs)

    Return a new barray object of given shape and type, filled with ones.

    Parameters
    ----------
    shape : int
        Shape of the new array, e.g., ``(2,3)``.
    dtype : data-type, optional
        The desired data-type for the array, e.g., `numpy.int8`.  Default is
        `numpy.float64`.
    kwargs : list of parameters or dictionary
        Any parameter supported by the barray constructor.

    Returns
    -------
    out : barray
        Array of ones with the given shape and dtype.

    See Also
    --------
    fill, zeros

    """
    dtype = np.dtype(dtype)
    return fill(shape=shape, dflt=np.ones((), dtype), dtype=dtype, **kwargs)


def arange(start=None, stop=None, step=None, dtype=None, **kwargs):
    """
    arange([start,] stop[, step,], dtype=None, **kwargs)

    Return evenly spaced values within a given interval.

    Values are generated within the half-open interval ``[start, stop)``
    (in other words, the interval including `start` but excluding `stop`).
    For integer arguments the function is equivalent to the Python built-in
    `range <http://docs.python.org/lib/built-in-funcs.html>`_ function,
    but returns a barray rather than a list.

    Parameters
    ----------
    start : number, optional
        Start of interval.  The interval includes this value.  The default
        start value is 0.
    stop : number
        End of interval.  The interval does not include this value.
    step : number, optional
        Spacing between values.  For any output `out`, this is the distance
        between two adjacent values, ``out[i+1] - out[i]``.  The default
        step size is 1.  If `step` is specified, `start` must also be given.
    dtype : dtype
        The type of the output array.  If `dtype` is not given, infer the data
        type from the other input arguments.
    kwargs : list of parameters or dictionary
        Any parameter supported by the barray constructor.

    Returns
    -------
    out : barray
        Array of evenly spaced values.

        For floating point arguments, the length of the result is
        ``ceil((stop - start)/step)``.  Because of floating point overflow,
        this rule may result in the last element of `out` being greater
        than `stop`.

    """

    # Check start, stop, step values
    if (start, stop) == (None, None):
        raise ValueError("You must pass a `stop` value at least.")
    elif stop is None:
        start, stop = 0, start
    elif start is None:
        start, stop = 0, stop
    if step is None:
        step = 1

    # Guess the dtype
    if dtype is None:
        if type(stop) in _inttypes:
            dtype = np.dtype(np.int_)
    dtype = np.dtype(dtype)
    stop = int(stop)

    # Create the container
    expectedlen = kwargs.pop("expectedlen", stop)
    if dtype.kind == "V":
        raise ValueError("arange does not support btables yet.")
    else:
        obj = barray(np.array([], dtype=dtype),
                     expectedlen=expectedlen,
                     **kwargs)
        chunklen = obj.chunklen

    # Then fill it
    incr = chunklen * step        # the increment for each chunk
    incr += step - (incr % step)  # make it match step boundary
    bstart, bstop = start, start + incr
    while bstart < stop:
        if bstop > stop:
            bstop = stop
        chunk = np.arange(bstart, bstop, step, dtype=dtype)
        obj.append(chunk)
        bstart = bstop
        bstop += incr
    obj.flush()
    return obj

<<<<<<< HEAD
=======

>>>>>>> d88f5abb
def iterblocks(bobj, blen=None, start=0, stop=None):
    """iterblocks(blen=None, start=0, stop=None)

    Iterate over a `bobj` (barray/btable) in blocks of size `blen`.

    Parameters
    ----------
    bobj : barray/btable object
        The BLZ array to be iterated over.
    blen : int
        The length of the block that is returned.  The default is the
        chunklen, or for a btable, the minimum of the different column
        chunklens.
    start : int
        Where the iterator starts.  The default is to start at the beginning.
    stop : int
        Where the iterator stops. The default is to stop at the end.

    Returns
    -------
    out : iterable
        This iterable returns buffers as NumPy arays of homogeneous or
        structured types, depending on whether `bobj` is a barray or a
        btable object.

<<<<<<< HEAD
=======
    See Also
    --------
    whereblocks

>>>>>>> d88f5abb
    """

    if stop is None:
        stop = len(bobj)
    if isinstance(bobj, btable):
        # A btable object
        if blen is None:
            # Get the minimum chunklen for every column
<<<<<<< HEAD
            blen = min(col.chunklen for col in bobj.cols)
        # Create intermediate buffers for columns in a dictarray
        # (it is important that columns are contiguous)
        cbufs = {}
        for name, col in zip(bobj.names, bobj.cols):
            cbufs[name] = np.empty(blen, dtype=col.dtype)
        for i in xrange(start, stop, blen):
            buf = np.empty(blen, dtype=bobj.dtype)
            # Populate the column buffers and assign to the final buffer
            for name, col in zip(bobj.names, bobj.cols):
                col._getrange(i, blen, cbufs[name])
=======
            blen = min(bobj[col].chunklen for col in bobj.cols)
        # Create intermediate buffers for columns in a dictarray
        # (it is important that columns are contiguous)
        cbufs = {}
        for name in bobj.names:
            cbufs[name] = np.empty(blen, dtype=bobj[name].dtype)
        for i in xrange(start, stop, blen):
            buf = np.empty(blen, dtype=bobj.dtype)
            # Populate the column buffers and assign to the final buffer
            for name in bobj.names:
                bobj[name]._getrange(i, blen, cbufs[name])
>>>>>>> d88f5abb
                buf[name][:] = cbufs[name]
            if i + blen > stop:
                buf = buf[:stop - i]
            yield buf
    else:
        # A barray object
        if blen is None:
            blen = bobj.chunklen
        for i in xrange(start, stop, blen):
            buf = np.empty(blen, dtype=bobj.dtype)
            bobj._getrange(i, blen, buf)
            if i + blen > stop:
                buf = buf[:stop - i]
            yield buf

<<<<<<< HEAD
def whereblocks(btable, expression, blen=None, outcols=None, limit=None,
                skip=0):
    """
    whereblocks(expression, blen=None, outcols=None, limit=None, skip=0)

    Iterate over the rows that fullfill the `expression` condition on
    `btable` in blocks of size `blen`.
=======

def whereblocks(table, expression, blen=None, outfields=None, limit=None,
                skip=0):
    """
    whereblocks(table, expression, blen=None, outfields=None, limit=None, skip=0)

    Iterate over the rows that fullfill the `expression` condition on
    `table` in blocks of size `blen`.
>>>>>>> d88f5abb

    Parameters
    ----------
    expression : string or barray
        A boolean Numexpr expression or a boolean barray.
    blen : int
        The length of the block that is returned.  The default is the
        chunklen, or for a btable, the minimum of the different column
        chunklens.
<<<<<<< HEAD
    outcols : list of strings or string
        The list of column names that you want to get back in results.
        Alternatively, it can be specified as a string such as 'f0 f1' or
        'f0, f1'.  If None, all the columns are returned.  If the special
        name 'nrow__' is present, the number of row will be included in
        output.
=======
    outfields : list of strings or string
        The list of column names that you want to get back in results.
        Alternatively, it can be specified as a string such as 'f0 f1' or
        'f0, f1'.
>>>>>>> d88f5abb
    limit : int
        A maximum number of elements to return.  The default is return
        everything.
    skip : int
        An initial number of elements to skip.  The default is 0.

    Returns
    -------
    out : iterable
        This iterable returns buffers as NumPy arrays made of
<<<<<<< HEAD
        structured types (or homogeneous ones in case `outcols` is a
        single column.
=======
        structured types (or homogeneous ones in case `outfields` is a
        single field.
>>>>>>> d88f5abb

    See Also
    --------
    iterblocks

    """

    if blen is None:
<<<<<<< HEAD
        # Get the minimum chunklen for every column
        blen = min(col.chunklen for col in bobj.cols)
    if outcols is None:
        dtype = btable.dtype
    else:
        if not isinstance(outcols, (list, tuple)):
            raise ValueError, "only a sequence is supported for outcols"
        # Get the dtype for the outcols set
        try:
            dtype = [(name, btable[name].dtype) for name in outcols]
        except IndexError:
            raise ValueError("Some names in `outcols` are not real fields")

    buf = np.empty(blen, dtype=dtype)
    nrow = 0
    for row in btable.where(expression, outcols, limit, skip):
=======
        # Get the minimum chunklen for every field
        blen = min(table[col].chunklen for col in table.cols)
    if outfields is None:
        dtype = table.dtype
    else:
        if not isinstance(outfields, (list, tuple)):
            raise ValueError("only a sequence is supported for outfields")
        # Get the dtype for the outfields set
        try:
            dtype = [(name, table[name].dtype) for name in outfields]
        except IndexError:
            raise ValueError("Some names in `outfields` are not real fields")

    buf = np.empty(blen, dtype=dtype)
    nrow = 0
    for row in table.where(expression, outfields, limit, skip):
>>>>>>> d88f5abb
        buf[nrow] = row
        nrow += 1
        if nrow == blen:
            yield buf
            buf = np.empty(blen, dtype=dtype)
            nrow = 0
    yield buf[:nrow]

<<<<<<< HEAD
=======

>>>>>>> d88f5abb
def walk(dir, classname=None, mode='a'):
    """walk(dir, classname=None, mode='a')

    Recursively iterate over barray/btable objects hanging from `dir`.

    Parameters
    ----------
    dir : string
        The directory from which the listing starts.
    classname : string
        If specified, only object of this class are returned.  The values
        supported are 'barray' and 'btable'.
    mode : string
        The mode in which the object should be opened.

    Returns
    -------
    out : iterator
        Iterator over the objects found.

    """

    # First, iterate over the barray objects in current dir
    names = os.path.join(dir, '*')
    dirs = []
    for node in glob.glob(names):
        if os.path.isdir(node):
            try:
                obj = barray(rootdir=node, mode=mode)
            except:
                try:
                    obj = btable(rootdir=node, mode=mode)
                except:
                    obj = None
                    dirs.append(node)
            if obj:
                if classname:
                    if obj.__class__.__name__ == classname:
                        yield obj
                else:
                    yield obj

    # Then recurse into the true directories
    for dir_ in dirs:
        for node in walk(dir_, classname, mode):
            yield node


## Local Variables:
## mode: python
## py-indent-offset: 4
## tab-width: 4
## fill-column: 78<|MERGE_RESOLUTION|>--- conflicted
+++ resolved
@@ -356,10 +356,7 @@
     obj.flush()
     return obj
 
-<<<<<<< HEAD
-=======
-
->>>>>>> d88f5abb
+
 def iterblocks(bobj, blen=None, start=0, stop=None):
     """iterblocks(blen=None, start=0, stop=None)
 
@@ -385,13 +382,10 @@
         structured types, depending on whether `bobj` is a barray or a
         btable object.
 
-<<<<<<< HEAD
-=======
     See Also
     --------
     whereblocks
 
->>>>>>> d88f5abb
     """
 
     if stop is None:
@@ -400,19 +394,6 @@
         # A btable object
         if blen is None:
             # Get the minimum chunklen for every column
-<<<<<<< HEAD
-            blen = min(col.chunklen for col in bobj.cols)
-        # Create intermediate buffers for columns in a dictarray
-        # (it is important that columns are contiguous)
-        cbufs = {}
-        for name, col in zip(bobj.names, bobj.cols):
-            cbufs[name] = np.empty(blen, dtype=col.dtype)
-        for i in xrange(start, stop, blen):
-            buf = np.empty(blen, dtype=bobj.dtype)
-            # Populate the column buffers and assign to the final buffer
-            for name, col in zip(bobj.names, bobj.cols):
-                col._getrange(i, blen, cbufs[name])
-=======
             blen = min(bobj[col].chunklen for col in bobj.cols)
         # Create intermediate buffers for columns in a dictarray
         # (it is important that columns are contiguous)
@@ -424,7 +405,6 @@
             # Populate the column buffers and assign to the final buffer
             for name in bobj.names:
                 bobj[name]._getrange(i, blen, cbufs[name])
->>>>>>> d88f5abb
                 buf[name][:] = cbufs[name]
             if i + blen > stop:
                 buf = buf[:stop - i]
@@ -440,15 +420,6 @@
                 buf = buf[:stop - i]
             yield buf
 
-<<<<<<< HEAD
-def whereblocks(btable, expression, blen=None, outcols=None, limit=None,
-                skip=0):
-    """
-    whereblocks(expression, blen=None, outcols=None, limit=None, skip=0)
-
-    Iterate over the rows that fullfill the `expression` condition on
-    `btable` in blocks of size `blen`.
-=======
 
 def whereblocks(table, expression, blen=None, outfields=None, limit=None,
                 skip=0):
@@ -457,7 +428,6 @@
 
     Iterate over the rows that fullfill the `expression` condition on
     `table` in blocks of size `blen`.
->>>>>>> d88f5abb
 
     Parameters
     ----------
@@ -467,19 +437,10 @@
         The length of the block that is returned.  The default is the
         chunklen, or for a btable, the minimum of the different column
         chunklens.
-<<<<<<< HEAD
-    outcols : list of strings or string
-        The list of column names that you want to get back in results.
-        Alternatively, it can be specified as a string such as 'f0 f1' or
-        'f0, f1'.  If None, all the columns are returned.  If the special
-        name 'nrow__' is present, the number of row will be included in
-        output.
-=======
     outfields : list of strings or string
         The list of column names that you want to get back in results.
         Alternatively, it can be specified as a string such as 'f0 f1' or
         'f0, f1'.
->>>>>>> d88f5abb
     limit : int
         A maximum number of elements to return.  The default is return
         everything.
@@ -490,13 +451,8 @@
     -------
     out : iterable
         This iterable returns buffers as NumPy arrays made of
-<<<<<<< HEAD
-        structured types (or homogeneous ones in case `outcols` is a
-        single column.
-=======
         structured types (or homogeneous ones in case `outfields` is a
         single field.
->>>>>>> d88f5abb
 
     See Also
     --------
@@ -505,24 +461,6 @@
     """
 
     if blen is None:
-<<<<<<< HEAD
-        # Get the minimum chunklen for every column
-        blen = min(col.chunklen for col in bobj.cols)
-    if outcols is None:
-        dtype = btable.dtype
-    else:
-        if not isinstance(outcols, (list, tuple)):
-            raise ValueError, "only a sequence is supported for outcols"
-        # Get the dtype for the outcols set
-        try:
-            dtype = [(name, btable[name].dtype) for name in outcols]
-        except IndexError:
-            raise ValueError("Some names in `outcols` are not real fields")
-
-    buf = np.empty(blen, dtype=dtype)
-    nrow = 0
-    for row in btable.where(expression, outcols, limit, skip):
-=======
         # Get the minimum chunklen for every field
         blen = min(table[col].chunklen for col in table.cols)
     if outfields is None:
@@ -539,7 +477,6 @@
     buf = np.empty(blen, dtype=dtype)
     nrow = 0
     for row in table.where(expression, outfields, limit, skip):
->>>>>>> d88f5abb
         buf[nrow] = row
         nrow += 1
         if nrow == blen:
@@ -548,10 +485,7 @@
             nrow = 0
     yield buf[:nrow]
 
-<<<<<<< HEAD
-=======
-
->>>>>>> d88f5abb
+
 def walk(dir, classname=None, mode='a'):
     """walk(dir, classname=None, mode='a')
 
