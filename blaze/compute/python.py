""" Python compute layer

>>> from blaze import *
>>> from blaze.compute.core import compute

>>> accounts = TableSymbol('accounts', '{name: string, amount: int}')
>>> deadbeats = accounts[accounts['amount'] < 0]['name']

>>> data = [['Alice', 100], ['Bob', -50], ['Charlie', -20]]
>>> list(compute(deadbeats, data))
['Bob', 'Charlie']
"""
from __future__ import absolute_import, division, print_function

import itertools
from collections import Iterator
import math
from operator import itemgetter
from functools import partial
from toolz import map, isiterable, compose, juxt, identity
from toolz.compatibility import zip
import sys

from ..dispatch import dispatch
from ..expr.table import *
from ..expr.scalar.core import *
from ..expr import scalar
from ..compatibility import builtins, apply
from cytoolz import groupby, get, reduceby, unique, take
import cytoolz
from . import core
from .core import compute, compute_one

from ..data import DataDescriptor

# Dump exp, log, sin, ... into namespace
from math import *

__all__ = ['compute', 'compute_one', 'Sequence', 'rowfunc', 'rrowfunc']

Sequence = (tuple, list, Iterator)


def recursive_rowfunc(t, stop):
    """ Compose rowfunc functions up a tree

    >>> accounts = TableSymbol('accounts', '{name: string, amount: int}')
    >>> expr = accounts['amount'].map(lambda x: x + 1)
    >>> f = recursive_rowfunc(expr, accounts)

    >>> row = ('Alice', 100)
    >>> f(row)
    101

    """
    funcs = []
    while not t.isidentical(stop):
        funcs.append(rowfunc(t))
        t = t.child
    return compose(*funcs)


rrowfunc = recursive_rowfunc


@dispatch(TableSymbol)
def rowfunc(t):
    return identity


@dispatch(Projection)
def rowfunc(t):
    """ Rowfunc provides a function that can be mapped onto a sequence.

    >>> accounts = TableSymbol('accounts', '{name: string, amount: int}')
    >>> f = rowfunc(accounts['amount'])

    >>> row = ('Alice', 100)
    >>> f(row)
    100

    See Also:
        compute<Rowwise, Sequence>
    """
    from toolz.curried import get
    indices = [t.child.columns.index(col) for col in t.columns]
    return get(indices)


@dispatch(Column)
def rowfunc(t):
    if t.child.iscolumn and t.column == t.child.columns[0]:
        return identity
    index = t.child.columns.index(t.column)
    return lambda x: x[index]


@dispatch(ColumnWise)
def rowfunc(t):
    if sys.version_info[0] == 3:
        # Python3 doesn't allow argument unpacking
        # E.g. ``lambda (x, y, z): x + z`` is illegal
        # Solution: Make ``lambda x, y, z: x + y``, then wrap with ``apply``
        func = eval(core.columnwise_funcstr(t, variadic=True, full=True))
        return partial(apply, func)
    elif sys.version_info[0] == 2:
        return eval(core.columnwise_funcstr(t, variadic=False, full=True))


@dispatch(Map)
def rowfunc(t):
<<<<<<< HEAD
    if (isinstance(t.parent, ColumnWise) or
        (t.parent.columns and len(t.parent.columns) == 1)):
=======
    if len(t.child.columns) == 1:
>>>>>>> e0b35e1f
        return t.func
    else:
        return partial(apply, t.func)


@dispatch((Label, ReLabel))
def rowfunc(t):
    return identity


def concat_maybe_tuples(vals):
    """

    >>> concat_maybe_tuples([1, (2, 3)])
    (1, 2, 3)
    """
    result = []
    for v in vals:
        if isinstance(v, (tuple, list)):
            result.extend(v)
        else:
            result.append(v)
    return tuple(result)


@dispatch(Merge)
def rowfunc(t):
    funcs = [rrowfunc(child, t.child) for child in t.children]
    return compose(concat_maybe_tuples, juxt(*funcs))


@dispatch(RowWise, Sequence)
def compute_one(t, seq, **kwargs):
    return map(rowfunc(t), seq)


@dispatch(Selection, Sequence)
def compute_one(t, seq, **kwargs):
    return map(rrowfunc(t.apply, t.child),
               filter(rrowfunc(t.predicate, t.child),
                      seq))


@dispatch(Reduction, Sequence)
def compute_one(t, seq, **kwargs):
    op = getattr(builtins, t.symbol)
    return op(seq)


def _mean(seq):
    total = 0
    count = 0
    for item in seq:
        total += item
        count += 1
    return float(total) / count


def _var(seq):
    total = 0
    total_squared = 0
    count = 0
    for item in seq:
        total += item
        total_squared += item ** 2
        count += 1
    return 1.0*total_squared/count - (1.0*total/count) ** 2


def _std(seq):
    return sqrt(_var(seq))


@dispatch(count, Sequence)
def compute_one(t, seq, **kwargs):
    return cytoolz.count(seq)


@dispatch(Distinct, Sequence)
def compute_one(t, seq, **kwargs):
    return unique(seq)


@dispatch(nunique, Sequence)
def compute_one(t, seq, **kwargs):
    return len(set(seq))


@dispatch(mean, Sequence)
def compute_one(t, seq, **kwargs):
    return _mean(seq)


@dispatch(var, Sequence)
def compute_one(t, seq, **kwargs):
    return _var(seq)


@dispatch(std, Sequence)
def compute_one(t, seq, **kwargs):
    return _std(seq)


lesser = lambda x, y: x if x < y else y
greater = lambda x, y: x if x > y else y
countit = lambda acc, _: acc + 1


binops = {sum: (operator.add, 0),
          min: (lesser, 1e250),
          max: (greater, -1e250),
          count: (countit, 0),
          any: (operator.or_, False),
          all: (operator.and_, True)}


@dispatch(By, Sequence)
def compute_one(t, seq, **kwargs):
    grouper = rrowfunc(t.grouper, t.child)
    if (isinstance(t.apply, Reduction) and
        type(t.apply) in binops):

        binop, initial = binops[type(t.apply)]
        applier = rrowfunc(t.apply.child, t.child)

        def binop2(acc, x):
            return binop(acc, applier(x))

        d = reduceby(grouper, binop2, seq, initial)
    else:
        groups = groupby(grouper, seq)
        d = dict((k, compute(t.apply, v)) for k, v in groups.items())

    if t.grouper.iscolumn:
        return d.items()
    else:
        return tuple(k + (v,) for k, v in d.items())


def listpack(x):
    """

    >>> listpack(1)
    [1]
    >>> listpack((1, 2))
    [1, 2]
    >>> listpack([1, 2])
    [1, 2]
    """
    if isinstance(x, tuple):
        return list(x)
    elif isinstance(x, list):
        return x
    else:
        return [x]



@dispatch(Join, (DataDescriptor, Sequence), (DataDescriptor, Sequence))
def compute_one(t, lhs, rhs, **kwargs):
    """ Join Operation for Python Streaming Backend

    Note that a pure streaming Join is challenging/impossible because any row
    in one seq might connect to any row in the other, requiring simultaneous
    complete access.

    As a result this approach compromises and fully realizes the LEFT sequence
    while allowing the RIGHT sequence to stream.  As a result

    Always put your bigger table on the RIGHT side of the Join.
    """
    if lhs == rhs:
        lhs, rhs = itertools.tee(lhs, 2)

    on_left = rowfunc(t.lhs[t.on_left])
    on_right = rowfunc(t.rhs[t.on_right])

    right_columns = list(range(len(t.rhs.columns)))
    for col in listpack(t.on_right):
        right_columns.remove(t.rhs.columns.index(col))

    get_right = lambda x: type(x)(get(right_columns, x))

    lhs_dict = groupby(on_left, lhs)

    for row in rhs:
        try:
            key = on_right(row)
            matches = lhs_dict[key]
            for match in matches:
                yield match + get_right(row)
        except KeyError:
            pass


@dispatch(Sort, Sequence)
def compute_one(t, seq, **kwargs):
    if isinstance(t.key, (str, tuple, list)):
        key = rowfunc(t.child[t.key])
    else:
        key = rowfunc(t.key)
    return sorted(seq,
                  key=key,
                  reverse=not t.ascending)


@dispatch(Head, Sequence)
def compute_one(t, seq, **kwargs):
    return tuple(take(t.n, seq))


@dispatch((Label, ReLabel), Sequence)
def compute_one(t, seq, **kwargs):
    return seq


@dispatch(Apply, Sequence)
def compute_one(t, seq, **kwargs):
    return t.func(seq)<|MERGE_RESOLUTION|>--- conflicted
+++ resolved
@@ -109,12 +109,7 @@
 
 @dispatch(Map)
 def rowfunc(t):
-<<<<<<< HEAD
-    if (isinstance(t.parent, ColumnWise) or
-        (t.parent.columns and len(t.parent.columns) == 1)):
-=======
-    if len(t.child.columns) == 1:
->>>>>>> e0b35e1f
+    if t.child.iscolumn:
         return t.func
     else:
         return partial(apply, t.func)
