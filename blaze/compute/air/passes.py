# -*- coding: utf-8 -*-

"""
Passes that massage expression graphs into execution kernels.
"""


from __future__ import absolute_import, division, print_function
<<<<<<< HEAD
from functools import partial

from .frontend import (translate, coercions, jit, ckernel_impls,
                       ckernel_lift, allocation, assemblage)
from .prettyprint import verbose
=======
from .frontend import (translate, partitioning, coercions, jit, ckernel_impls,
                       ckernel_lift, allocation, assemblage)
from .execution import jit_interp
>>>>>>> 84fb2b17

#------------------------------------------------------------------------
# Passes
#------------------------------------------------------------------------

passes = [
    translate,

    partitioning.annotate_all_kernels,
    partitioning.partition,
    #partitioning.annotate_kernels,
    partitioning.annotate_roots,

    # erasure, # TODO: erase shape from ops
    # cache, # TODO:
    coercions,
    jit,
    assemblage.assemble_py_kernels,
    # TODO: Make the below compile-time passes !
    ckernel_impls,
    #allocation,
    #ckernel_lift,

<<<<<<< HEAD
    assemblage.assemble_py_kernels,
]

debug_passes = [partial(verbose, p) for p in passes]
=======
    #assemblage.assemble_py_kernels,
]
>>>>>>> 84fb2b17
<|MERGE_RESOLUTION|>--- conflicted
+++ resolved
@@ -6,17 +6,12 @@
 
 
 from __future__ import absolute_import, division, print_function
-<<<<<<< HEAD
 from functools import partial
 
-from .frontend import (translate, coercions, jit, ckernel_impls,
-                       ckernel_lift, allocation, assemblage)
 from .prettyprint import verbose
-=======
 from .frontend import (translate, partitioning, coercions, jit, ckernel_impls,
                        ckernel_lift, allocation, assemblage)
 from .execution import jit_interp
->>>>>>> 84fb2b17
 
 #------------------------------------------------------------------------
 # Passes
@@ -39,13 +34,6 @@
     ckernel_impls,
     #allocation,
     #ckernel_lift,
-
-<<<<<<< HEAD
-    assemblage.assemble_py_kernels,
 ]
 
-debug_passes = [partial(verbose, p) for p in passes]
-=======
-    #assemblage.assemble_py_kernels,
-]
->>>>>>> 84fb2b17
+debug_passes = [partial(verbose, p) for p in passes]