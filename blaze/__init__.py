from __future__ import absolute_import

# build the blaze namespace with selected functions

<<<<<<< HEAD
from constructors import array, ones, zeros
from datashape import dshape
=======
from .constructors import array, open
from .datashape import dshape

def test(verbosity=1, xunitfile=None, exit=False):
    """
    Runs the full Blaze test suite, outputting
    the results of the tests to sys.stdout.

    This uses nose tests to discover which tests to
    run, and runs tests in any 'tests' subdirectory
    within the Blaze module.

    Parameters
    ----------
        Value 0 prints very little, 1 prints a little bit,
        and 2 prints the test names while testing.
    xunitfile : string, optional
        If provided, writes the test results to an xunit
        style xml file. This is useful for running the tests
        in a CI server such as Jenkins.
    exit : bool, optional
        If True, the function will call sys.exit with an
        error code after the tests are finished.
    """
    import nose
    import os
    import sys
    argv = ['nosetests', '--verbosity=%d' % verbosity]
    # Output an xunit file if requested
    if xunitfile:
        argv.extend(['--with-xunit', '--xunit-file=%s' % xunitfile])
    # Add all 'tests' subdirectories to the options
    rootdir = os.path.dirname(__file__)
    for root, dirs, files in os.walk(rootdir):
        if 'tests' in dirs:
            testsdir = os.path.join(root, 'tests')
            argv.append(testsdir)
            print('Test dir: %s' % testsdir[len(rootdir)+1:])
    sys.stdout.flush()
    # Ask nose to do its thing
    return nose.main(argv=argv, exit=exit)
>>>>>>> d88f5abb
<|MERGE_RESOLUTION|>--- conflicted
+++ resolved
@@ -2,11 +2,7 @@
 
 # build the blaze namespace with selected functions
 
-<<<<<<< HEAD
-from constructors import array, ones, zeros
-from datashape import dshape
-=======
-from .constructors import array, open
+from .constructors import array, ones, zeros
 from .datashape import dshape
 
 def test(verbosity=1, xunitfile=None, exit=False):
@@ -46,5 +42,4 @@
             print('Test dir: %s' % testsdir[len(rootdir)+1:])
     sys.stdout.flush()
     # Ask nose to do its thing
-    return nose.main(argv=argv, exit=exit)
->>>>>>> d88f5abb
+    return nose.main(argv=argv, exit=exit)