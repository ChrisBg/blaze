--- conflicted
+++ resolved
@@ -2,13 +2,9 @@
 
 # build the blaze namespace with selected functions
 
-<<<<<<< HEAD
-from .constructors import array, ones, zeros
-=======
 from . import datashape
->>>>>>> b303cef1
 from .datashape import dshape
-from .constructors import array, open
+from .constructors import array, open, ones, zeros
 
 def test(verbosity=1, xunitfile=None, exit=False):
     """
